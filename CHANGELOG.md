--- conflicted
+++ resolved
@@ -17,11 +17,6 @@
 
 It is now possible to jump to the Overview Page and configure the planner right from the drop down that lets you select a planner.
 
-<<<<<<< HEAD
-### Engineering work
-
-Dependencies updated to Node 12.14.1.
-=======
 > screenshot needed
 
 ### Fixes
@@ -40,7 +35,10 @@
     "title": "LPG-td"
 },
 ```
->>>>>>> 32a3f927
+
+### Engineering work
+
+Dependencies updated to Node 12.14.1.
 
 ## 2.19.4
 
