# PDDL support - What's new?

## 2.19.5

### More usable plan preview and planner invocation via editor title icons

The planner invocation is now also available in the editor title context menu (by right-clicking on the editor tab of the domain/problem file).

Plan preview command is available in the editor title bar when a _.plan_ file is focussed. This is consistent by other file _preview_ extensions.

### Planner configuration and addition available from planner switch drop down

While switching between planners (using the button in the status bar),
you may realize that the planner you want to switch to needs also a tweak in its configuration.
The only way to change the configuration is to go to the Overview Page (or edit it directly in the `settings.json` file)
but none of those choices are at hand.

It is now possible to jump to the Overview Page and configure the planner right from the drop down that lets you select a planner.

> screenshot needed

### Fixes

For custom planner syntax is specified (in one of the user/workspace `settings.json` files) the syntax validation is now more permissive.
Currently it flagged many valid planner syntaxes with a red squiggly line.

Example of syntax for LPG planner:

```json
{
    "kind": "lpg-td",
    "canConfigure": true,
    "path": "c:\\path\\lpg-td-1.0.exe",
    "syntax": "$(planner) -o $(domain) -f $(problem) $(options)",
    "title": "LPG-td"
},
```

<<<<<<< HEAD
### Engineering work

Dependencies updated to Node 12.14.1.
=======
No longer attempting to display the `total-time` metric on the line-plot.

### Engineering work

Updated to latest VAL binaries (build 55).
>>>>>>> 0892f87c

## 2.19.4

### Support for LPG planner

The [LPG Planner](https://lpg.unibs.it/lpg/) uses slightly different format for the plans. Now those plans are parsed and visualized.

LPG command-line options are also presented in the drop down, while invoking the planner:

![LPG Planner Support](https://raw.githubusercontent.com/wiki/jan-dolejsi/vscode-pddl/img/lpg_support.gif)

### Engineering work

- PDDL Parser was generalized and moved to the ai-planning-val.js repository.
- PDDL Parser syntax does no longer use the `$(parser)` macro. The default syntax arguments are now: `$(domain) $(problem)`.
- Details are described on the [Configure the PDDL parser](https://github.com/jan-dolejsi/vscode-pddl/wiki/Configuring-the-PDDL-parser) page.
- Upgrade to Node 12.14.1
- Replaced nodejs fs with vscode fs to support remote workspaces

### Fixes

- Overview Page
  - Fixed race condition when closed before update
  - fixed capitalization of helloWorld directory, so the sample opens on Linux
  - pddl sample creation asks to skip/overwrite existing files

## 2.19.3

### Fixes

VAL Parser path is not being double-quoted even if it contains a space. The node.js process.spawn should handle that.

### Features

Search tree can visualize number of satisfied landmarks on states searched. But this was subsequently rolled back,
because the additional line on the Google line plot causes crash of the webview after all the data is rendered.

## [2.19.0] ICAPS 2020 face lift (while attending the late night conference sessions)

### Features

The _PDDL: Configure planner output target..._ command and the _PDDL Overview Screen_ already helped configuring how the planner output is consumed. The three options are:

- _Output window_ - Planner output is displayed in the VS Code Output Window _Planner output_.
- _Terminal_ - Planner is executed in a terminal window. Plan is not displayed visually. Use this to interact with the planner.
- _Search debugger_ - Same as the _Output window_ option, but the output window and resulting plan are not revealed in order to keep the Search debugger in the forefront.

The weak spot was that there was no apparent indication in VS Code where is the planner output going to go. Now there is.\
The status bar now shows both the planner selector and right next to it, the output target selector.

![Planner output re-direction switch in status bar](https://raw.githubusercontent.com/wiki/jan-dolejsi/vscode-pddl/img/pddl_planner_output_target_selector_status_bar.gif)

### Fixes

- Command _PDDL: Preview plan_ accessible from the right-click menu on any .plan file in the editor now shows the plan even if the problem and domain is not associate with it.
- Planning.domains session synchronization (via the source control panel) does not show the useless commit message text input component.

#### Engineering work

- Codicon icon font is used in the custom views wherever possible
- Minimum requirement VS Code 1.45, update to Typescript 4 and Mocha 8
- tighter security applied to custom views. Javascripts are secured by a one time random nonce, etc...

## 2.18.5

- Added Java executable jar planner configuration kind.

## 2.18.4

- Added visualization of action (with numeric effects) iterations in relaxed plan.

## 2.18.3

- Added support out-of-the-box planner options.
- Planner executable selection usability improved on Windows - by default the file-open dialog filters all of .exe, .bat and .cmd.
- Fixed auto-completion for PDDL types, constants, predicates and functions, where a `(and )` block was created in error.

![Planner built-in options](https://raw.githubusercontent.com/wiki/jan-dolejsi/vscode-pddl/img/planner_built-in_options.gif)

## 2.18.2

- Fixed visualization of multiple improving plans. Most of the times only the first plan would show and the improving plans would be ignored by the visualization. This was due to a race condition in the extension code..

## [2.18.0]

### Features

### Line plots for multiple metric expressions

If your planner supports multiple `(:metric ...)` expressions in the problem file (VAL actually does),
you can use it to get some ad-hoc expressions displayed on a line plot below the plan.
This is very useful, to debug numerically-rich domains.

![Plan metric plots](https://raw.githubusercontent.com/wiki/jan-dolejsi/vscode-pddl/img/plan_metric_plots.jpg)

### Other improvements

- Auto completion for (:constraints ) includes the nested (and ), which I always forget
- Val std-error stream is also now presented in the _Problems_ pane.
- Support for DAY (and WEEK) time resolution in plans.
- To minimize the refresh of plan visualization, the plans are _no longer_ re-painted when upon the planner exit.

### Fixes

- Fixed bug, where the test results/outcomes were not being displayed on the tree, if the tree was first-time-expanded _during_ the execution of the tests.
- Fixed regression on the visual search debugger related to selection of nodes on the tree.
- Fixed response to failing plan validation. Instead of opening the _Problems_ pane, we open the _Output_ pane, where the detailed VAL output is printed.
- Small fix for the Overview Page, when it is closed before the current configuration is posted to it.
- Async service call handles multiple plans and xml plan format
- Fixed bug that caused the extension to hang in an endless loop, while resolving a PDDL symbol references (while hover-over)
- Step up to target ES2019

## 2.17.3

Escaping spaces in VAL paths on MacOS.
This is to fix [Issue 57](https://github.com/jan-dolejsi/vscode-pddl/issues/57).

## 2.17.2

Added POPF `PlannerProvider`. Fixed default planner syntax to `$(planner) $(options) $(domain) $(problem)`.

## [2.17.1]

### Planner switching

Support for multiple planners, extensibility (other extensions can now inject planner providers) and easy switching between them either
using the _PDDL: Select planner_ command, <kbd>Ctrl</kbd>+<kbd>Alt</kbd>+<kbd>P</kbd> or via the status bar item.
Previous planner configuration settings (`pddlPlanner.executableOrService` and `pddlPlanner.executableOptions`) are now deprecated
and the extension automatically migrates them to `pddl.planners` and `pddl.selectedPlanner`. The migration is supported for all places,
where the configuration settings are stored in VS Code: the _User_ settings, _Workspace_ and _WorkspaceFolder_ settings.
Setting `pddl.showPlannerInStatusBar` may be used to hide the planner selector in the status bar (if you only ever use one planner).

![PDDL Planner Configuration](https://raw.githubusercontent.com/wiki/jan-dolejsi/vscode-pddl/img/PDDL_planner_configuration.gif)

The original command _PDDL: Configure planner_ changed behavior. It now triggers re-configuration of the currently selected planner.

### Other fixes

- Planner output target, parser and validator configuration on Overview Page now sensitive to workspace folder selection
- Refactored the `pddl-workspace` (API for other extensions to inject their custom PDDL functionality) to use `vscode-uri` form of file Uri rather than string.
- Overview page does no longer show fake (design-time) content in case something goes wrong during initialization (this was rather confusing)

## [2.16.0]

- PDDL Test Explorer
  - icons facelift and context menu refinement (frequently used commands are visible when you hover)
  - optimized PTest discovery (faster test tree initialization in large workspaces)
  - empty test tree shows the _welcome_ message that helps creating tests for active PDDL domains
  - test _Show definition_ command opens the JSON file highlighting the correct element more successfully now thanks to `jsonc-parser`
- planning.domains catalog expanding with progress indication
- PDDL Overview page now shows _gear_ button next to the Configuration title that shows all the settings for this extension
- refactoring: typescript compiler errors in _strict_ mode in the PTest folder addressed

![Test Explorer](https://raw.githubusercontent.com/wiki/jan-dolejsi/vscode-pddl/img/PDDL_Test_Explorer.gif)

## [2.15.7] Visualization of visited states

The search tree debugger now shows states that were already visited in the search (or are deemed worse than any state previously visited by the planner) in black.
Here is the [Search Tree Debugger API](https://github.com/jan-dolejsi/vscode-pddl/wiki/Search-tree-debugger-API#post-statevisitedorworse) that a planner needs to send the information to.

## [2.15.6] Improved VAL binary download and configuration merging

### Fixes

- VAL binary download now supports merging any pre-existing configuration (e.g. custom Parser, Validate) with the newly downloaded binaries. You can decide whether you want to keep your previous configuration, or overwrite it with the downloaded binaries.
- Setting `pddl.valVerbose` now toggles additional logging (to the console visible in Help > Toggle Developer Tools).

### Extensibility for custom PDDL flavors

The Extension underwent major clean-up and its guts were replaced by [pddl-workspace](https://github.com/jan-dolejsi/pddl-workspace)
and [ai-planning-val.js](https://github.com/jan-dolejsi/ai-planning-val.js).
As a result, the PDDL Extension for VS Code is now extensible for creators for non-standard PDDL, parser and planner implementations.

This is how you can create VS Code extension that hooks up to the PDDL Workspace, injects custom functionality and listens to file change events.

```typescript
import { ExtensionContext, extensions, Extension } from 'vscode';
import { PddlWorkspace, PddlWorkspaceExtension, FileInfo, parser } from 'pddl-workspace';

class MyCustomPddlInfo extends FileInfo {

    // todo: put your own properties and methods here

    getLanguage(): PddlLanguage {
        return PddlLanguage.PDDL;
    }
}

class MyCustomPddlParser extends parser.PddlFileParser<MyCustomPddlInfo> {
    async tryParse(fileUri: string, fileVersion: number, fileText: string, syntaxTree: parser.PddlSyntaxTree, positionResolver: DocumentPositionResolver): Promise<MyCustomPddlInfo | undefined> {

        if (/* is my custom PDDL? */) {
            return new MyCustomPddlInfo(fileUri, fileVersion, '', syntaxTree, positionResolver);
        }
        else {
            return undefined;
        }
    }
}

class MyCustomPddlWorkspaceExtension extends PddlWorkspaceExtension {

    getPddlParsers(): parser.PddlFileParser<FileInfo>[] | undefined {
        return [new MyCustomPddlParser()];
    }
}

export function activate() {

    const pddlExtension = extensions.getExtension<PddlWorkspace>('jan-dolejsi.pddl');
    if (pddlExtension) {
        if (pddlExtension.isActive) {
            const pddlWorkspace = pddlExtension.exports;

            pddlWorkspace.addExtension(new MyCustomPddlWorkspaceExtension());

            // get notified about file updates
            pddlWorkspace.on(PddlWorkspace.UPDATED, (fileInfo: FileInfo) => {
                console.log(`File updated: ${fileInfo.name}`);
            });
        }
    }
}
```

## [2.15.5] Improved plan metric parsing

- Plan metric parsing [Issue #50](https://github.com/jan-dolejsi/vscode-pddl/issues/50)
  - plan metric in scientific notation
  - negative plan metric
  - tests
- Dependency clean-up
- Removal of npm dependency
- Simplified version upgrades

## [2.15.4] Upgrades and CI

- Planning Domain Session generation email sending is repaired. VS Code changed behavior of the `env.openExternal(Uri)` API and prevented it from opening `mailto:` URLs.
- Updated to Typescript 3.7.3
  - Bulk replaced Typescript `||` with `??` operator where appropriate (i.e. when returning default numeric or more generally non-boolean values).
  - Simplified code by optional chaining using the `.?` Elvis operator.
- More Typescript strict semantic checking clean-up
- GitHub Actions used for CI

## [2.15.3] Bug fixes

- Fixed generated problem file/tab name for the pre-parse preview
- Support for spaces in problem template pre-process command-line
- Demoted Jinja2 errors to parsing problems make it possible to edit the files
- Configuration selector menu shows current value
- Introduced configuration to disable the model hierarchy decorator (for perf reasons)
- Added PDDL3.1 `undefined` to syntax highlighting
- To address the [Issue #49](https://github.com/jan-dolejsi/vscode-pddl/issues/49) confusion why the search debugger is not displaying anything, when a planning service is called, the extension will now show a warning message that the search debugger config switch is being ignored.
- Removed tips that were not effective at teaching how to use the more hidden features [Issue #47](https://github.com/jan-dolejsi/vscode-pddl/issues/49) as suggested and fixed by [@boramalper](https://github.com/jan-dolejsi/vscode-pddl/pull/48)

## [2.15.2] Predicate and function references

- predicate/function references in hover and decorations (image needed)
- async planner service output parsing to support more than JSON
- async planner service ptest support for local configuration.json file
- vis-network upgraded to v6.4.4
- fix for stricter Webview content security policy that came with VS Code 1.40.2
- fix for domain type hierarchy view that mishandled 0 index as undefined and missed an edge
- initial state visualization: added unparametrised functions/predicates, added asymmetric predicates/functions to the relationship graph.
- search debugger search tree pans the network view to keep the selected node in the view.
- fixed the bulk renaming of predicates/functions that did not propagate to problem files.
- fixed issue in object hierarchy graphic that was showing deleted objects
- filtering workspace events to avoid event bursts

## [2.15.1] Fixes and upgrades

- upgrade to vscode 1.40
- upgrade to TypeScript 3.7.2
- clean-up
- fix for type hierarchy parsing that miss the " - object"
- moving views to a dedicated 'views' folder
- more robust action/variable parameter parsing
- eagerly using the Elvis operator
- constraint partial order view
- network/graph settings UI
- improved view icons
- types vs objects visualized in different color per request from Gilles
- Document symbols for problem files
- Domain processes and events are included into document symbols
- Improved parsing of large domains by processing the parser output incrementally
- Removed some 15MB from the extension package by reviewing the package content
- New plan preview menu with more options including preview width dimension.
- New location for the VAL binaries download under VS Code extension global storage path. The binaries now survive extension upgrade. Terminal window is open on linux to suggest the user to chmod the binaries.

## [2.15.0] PDDL Model Visualization

### Domain `:types` hierarchy and problem `:objects` and `:init` visualization

A "View" _code lens_ is displayed above selected PDDL sections such as `:init` section of problem files. Clicking it will open a graphical representation of the initial state for easy review.
So far object _properties_ and _relationships_ are displayed in a tabular form and a directed graph is available to visualize 2D-symmetric predicates or functions i.e. predicates or functions whose first two arguments are of the same type.
For example predicate `(path ?from ?to)` or function `(distance ?a ?b)` will be visualized on a graph.

![Model visualization](https://raw.githubusercontent.com/wiki/jan-dolejsi/vscode-pddl/img/PDDL_model_visualization.gif)

### Excluding actions from swim-lane plan visualization by configuring selected parameters to be ignored

It is now possible to exclude some action parameters from swim-lane plan visualization. This is useful for action parameters, which are just marginally involved in the action conditions, and displaying such action in the swim-lane of the given object makes the diagram confusing. To configure this, add `ignoreActionParameters` into the _domain_.planviz.json file, where _domain_ matches your domain file name. This example will exclude `?to` and `?from` parameters of any action starting with `move`. It also exclude any parameter with name ending with the `_reserved` suffix:

```json
{
    "ignoreActionParameters": [
        {
            "action": "^move",
            "parameterPattern": "^(to|from)$"
        },
        {
            "action": ".+",
            "parameterPattern": "_reserved$"
        }
    ]
}
```

### Auto-completion

Extended auto-completion to requirements inside `(:requirements )` and onto parameter names (i.e. symbols starting with ?).

### Fixes

- Large domain/problem files now parse correctly. Previously the parser output buffer was fixed to the node.js limit and beyond certain size, PDDL file errors and warnings would stop displaying.
- Code Action to declare undeclared predicates/functions is now case insensitive (because the VAL parser reports warnings in lowercase)
- _ValueSeq_ outputs warnings about unsatisfied pre-conditions. These now do not break the ValueSeq output parser. The warnings go to the log.
- Fixed parsing of timed initial literals of `at` predicates.
- Clicking on an action name in the plan will reveal it in an already open editor window, rather than opening a new panel in the same editor group.

## [2.14.4] Context-sensitive auto-completion suggestions

- Auto-completion of domain, problem file structures is context sensitive now and only suggests structures that are valid in the given place
- Enable the on-type PDDL formatter to get help with shaping the whitespace around your PDDL code (namely indentation) for better readability of your models. To give it a try, enable the _Editor: Format On Type_ and _PDDL: Formatter_ setting options.
- ValStep repro `run.cmd` batch file was updated to latest version of ValStep's syntax.
- PDDL Problem file parsing re-worked to use the Syntax Tree

## [2.14.2] ValStep upgrade and plan line plot improvement

### VAL upgrade

Upgrade to VAL build 37. If it does not pop-up, open the 'PDDL: Overview Page' command and upgrade VAL from there.
This upgrade includes improvement of ValStep robustness for (much) larger plans.

### Plan visualization

Use the _PDDL: Plan Report > Line Plot > Group By Lifted_ setting to enable/disable grouping of line-plots by lifted variable. When disabled, one chart is generated for each grounded function.

Optionally override the _PDDL: Plan Report width (in pixels) for exporting_ to fine tune how the report looks.
For abnormal screen sizes or DPI settings, it the plan visualization width (in VS Code) can now be set using the _PDDL: Plan visualization width (in pixels)_ setting.

Fixed opening the plan report in the default browser.

## [2.14.1] Fixes

- added `:object-fluent` requirement to the syntax highlighter
- support for plans in an XML format

## [2.14.0] Parameter [F2] renaming and undeclared predicate/function auto-fix

### Features

* Renaming of action/process/event/forall/derived parameters. Click on a `?` parameter and press _F2_. ![Undeclared predicates/functions code action](https://raw.githubusercontent.com/wiki/jan-dolejsi/vscode-pddl/img/PDDL_parameter_type_renaming.gif)
* Declaring undeclared predicates and functions: ![Undeclared predicates/functions code action](https://raw.githubusercontent.com/wiki/jan-dolejsi/vscode-pddl/img/PDDL_undeclared_predicate_function.gif)

### Fixes

* For PDDL files under version control, the _git_ repo version of the domain/problem files would appear as one of the real domain/problem files in the workspace, which was very confusing. They should no longer surface.

## [2.13.1] Improved support for template-based problem generation

### New Features

* With a single click you can add all necessary files for a Nunjucks-based problem template generation.
![Nunjucks sample](https://raw.githubusercontent.com/wiki/jan-dolejsi/vscode-pddl/img/PDDL_nunjucks_sample.gif)
* For templated problem files a code action (bulb) can open the live preview of the generated problem file
![Templated problem preview](https://raw.githubusercontent.com/wiki/jan-dolejsi/vscode-pddl/img/PDDL_templated_problem_preview.gif)
* Early preview of domain-specific plan/state visualization via the new `planVisualizer` property in the `<<domain>>.planviz.json` config file.
* Generated problem file previews are live updating when the data in .json file is modified!

### Fixes

* Previously the editor did not support invoking the planner on a template-generated problem file.
* When authoring PDDL problem templates, errors are reported as diagnostic problem, and/or instead of the generated test. This is far less intrusive for the user experience.
* Visualization of instantaneous actions in the plan - the bars are now fully filled, instead of looking like if they were ending in the relaxed plan.
* The plan visualization was missing some numeric function plots, when the initial and final value of the function was the same.

## [2.13.0] - VAL binaries available for MacOS

### Features

VAL binaries are now available for Mac OS as well as Linux and Windows. If you are a Mac user, download them using the `PDDL: Download VAL` command or when prompted.

![One-click VAL download](https://raw.githubusercontent.com/wiki/jan-dolejsi/vscode-pddl/img/PDDL_update_VAL.gif)

Added syntax highlighting for [PDDL+](https://planning.wiki/ref/pddlplus/domain) features such as the `:time` requirement and `process` or `event`.

Added code actions corresponding to parser warning:

* empty .pddl file suggests applying the domain/problem snippet.
* missing PDDL requirement warning offers to add the requirement to `:requirement`

Enriched action hover-over info. It now details action parameters and documentation comment.

![Missing requirements and unused predicates/functions](https://raw.githubusercontent.com/wiki/jan-dolejsi/vscode-pddl/img/PDDL_missing_requirements_unused_predicates.gif)

Predicate/function documentation comments are picked-up from both above and to-the-right location relative to the declaration.

```pddl
(:functions
    ; some general comments

    ; Accumulates cost
    (cost) ; [$]
)
```

Unused functions or predicates are rendered as faded.

### Fixes

Type/predicate/function renaming fixes

* new name is validated before applying the bulk-rename
* de-duplicating parser warnings/errors (VAL Parser repeats the missing requirement warning many times)
* errors while downloading VAL binaries are now reported up to the user
* previous VAL binaries are properly deleted after upgrade to the latest version

### Engineering

* file path and URI manipulations now delegated to the `vscode-uri` package and unit tests more robust for execution on MacOS
* minimum version of VS Code is now 1.32
* rewritten the PDDL domain/problem regex parsing by a PDDL tokenizer, which allows inspecting the syntax tree and implementing context-sensitive features correctly

## [2.12.2] - 2019-07-08 - ICAPS 2019 Update

### News

This YouTube channel now shows how to use the PDDL extension to its full potential: [Hands-on PDDL Tutorial](https://youtu.be/XW0z8Oik6G8)

### New features

#### PDDL parser and plan validation tools auto-download

The _PDDL Overview Page_ suggests to download the [VAL](https://github.com/KCL-Planning/VAL) tools that include the PDDL parser, plan validator and couple other derived utilities for plan evaluation. This democratises many of the features that were available in experimental mode for the last 12(!) months.\
This YouTube video shows the download experience: [PDDL Tooling - Episode 1: Planning.Domains session](https://youtu.be/XW0z8Oik6G8)\
This video shows the benefits of having the VAL tools: [PDDL Tooling - Episode 4: Working with plans](https://youtu.be/BFlCz49ETcA)

#### PDDL domain/problem/plan file associations

You can now enjoy the freedom of having your PDDL files spread across any directory structure.

The VS Code PDDL extension had rigid convention for matching domain and problem files to each other. They had to be in the same folder and both open in the editor. Failing that, the editor was not able to naturally associate your files to each other. That would prevent you from invoking the planner, or validator seamlessly.

If one of the rules above is not satisfied, the editor will not naturally associate your files to each other. In that case it shows a validation error suggesting to apply a _Quick Fix_ via the 💡 (bulb) symbol, which lets you find the corresponding domain/problem file from following scopes:

1. suggested files, if multiple candidates were found
1. currently open files in the editor
1. other files in the workspace
1. any other file selectable from the computer storage

![domain/problem/plan associations](https://raw.githubusercontent.com/wiki/jan-dolejsi/vscode-pddl/img/PDDL_explicit_domain-problem-plan_associations.gif)

#### PDDL Test Report

PDDL Testing now shows results on a report page. This is far more readable than the summary in the `PDDL Test Output` window, which is now removed.
I removed the `PDDL Test Output` channel to simplify UX.

### Fixes

- Ask for confirmation before discarding changes in session files.
- PDDL Planner configuration can now be picked up from a workspace folder configuration.
- Modal warning when sending PDDL to a new service
- Cleaned-up tips
- Planning.Domains interactions improvements ahead of the upcoming ICAPS tutorial.

## [2.11.8] - 2019-07-05

### Fixes

- Activating the extension upon the `pddl.downloadVal` command.
- Improved Valstep error reporting.
- Instantaneous actions visualized correctly in object swim-lanes.
- Valstep error repro export uses full valstep path rather than relying on valstep in the `%path%`. Thanks, Christian.

### New Features

- Added configuration for asynchronous planning services exposing a `/request` RESTful interface. Configuration may be retrieved from a `*.plannerConfiguration.json` or a `.json` file.
- Tooltip on plan visualization plan selection bars now explain that the size of the bar correspond to the given plan metric value.

## [2.11.7] - 2019-06-28

### Preview of VAL tools download

VAL binaries are now automatically downloadable.

## [2.11.5] - 2019-06-24

### PDDL Test execution for all tests in the workspace

It is now possible to click on a folder in the PDDL Tests panel or even on the _Run all_ button in the toolbar and all tests nested within that folder, or in the workspace will be executed respectively.

### Configuration alerts on Overview Page

Overview Page shows non-intrusive alerts when the extension configuration is not optimal.

![Overview Page shows alerts](https://raw.githubusercontent.com/wiki/jan-dolejsi/vscode-pddl/img/OverviewPage.jpg)

### Planning.Domains session

#### Plugin configuration support

Planning.Domains Editor Sessions use plug-ins that save their own configuration.
The `solver` plugin's configuration (i.e. the URL of the solver service) is now replicated into the workspace folder's settings. This is stored in `.vscode/settings.json` file:

```json
{
    "pddlPlanner.executableOrService": "http://localhost:8087/solve"
}
```

When local session changes are committed back to the server, the solver URL is *not* included.

#### Gamifying PDDL trainings

Include a `.ptest.json` file into the template session, create classroom, open the Test Explorer (View > Open View ... > Test > PDDL TESTS) and click the _Run All_ button in the toolbar. This runs the test cases from all the student sessions and displays the pass/fail results.
First student with passing tests wins ... a diploma :-!

#### Allowing checkout when untracked local files exist

Untracked local files are no longer preventing session update to latest server-side version. This means the user may deal with version conflicts by renaming files and merging using the VS Code Diff. Manually.

#### Classroom: PDDL-Testing student sessions

Planning.Domains classroom student sessions are no longer created in a sub-folder of the template session. If the template included a `.ptest.json` file with _unit_ test definitions, they may all now be executed using one click on the "Run all" button in the PDDL TEST panel toolbar. 

### Clean-up

Removed traces a legacy configuration from predecessor VS Code extension.

## [2.11.4] - 2019-06-19

### Fixes

#### PDDL Overview Page

- Hello World example command on the Overview Page now works even when no workspace folder was selected, and properly shows error messages when files with conflicting names are already present.
- PDDL Sample git repo cloning is fixed (the command no longer accepts _Uri_, but string)

## [2.11.3] - 2019-06-17

### Planning.Domains classroom generation from a template session

Planning.Domains session may be used as a template for an entire classroom bulk creation.

The command _PDDL: Generate Planning.Domains classroom sessions from this template..._ automate the duplication of this session into any number of student sessions. A prompt pops up to submit student names and/or email addresses in a semi-colon separated list. If email address is included, the default email client pops up with a prepared message for each student.
When all sessions are created, a dedicated VS Code workspace is created for the classroom and VS Code automatically opens it.

![Planning.Domains classroom generation](https://raw.githubusercontent.com/wiki/jan-dolejsi/vscode-pddl/img/Planning.Domains_classroom.gif)

### Other improvements

- Search Debugger: fit tree to available viewport with "F"
- Planning.Domains session supports file renaming
- ValStep errors reporting was enhanced to be able to send  the input data as a bug report

### Codebase engineering work

- more async I/O
- tslint warnings addressed

## [2.11.2] - 2019-05-28

## New features

### Search Debugger

Following keyboard shortcuts are available to navigate or manipulate the search tree view:

- Typing a number using <kbd>0</kbd>-<kbd>9</kbd> selects the state with the matching Order ID.
- Change shape of a state to highlight states of interest using:
  - <kbd>b</kbd>: box,
  - <kbd>d</kbd>: diamond,
  - <kbd>s</kbd>: star,
  - <kbd>t</kbd>: triangle,
  - <kbd>h</kbd>: hexagon,
  - <kbd>q</kbd>: square,
  - <kbd>e</kbd>: ellipse (default)
- Toggle auto-fitting of the tree to the viewport using <kbd>f</kbd> to avoid losing focus, while search is progressing
- <kbd>Shift</kbd>+<kbd>F</kbd> to fit search tree to viewport

Dead-end states are visualized with brown color.
Tree branches(s) leading to goal state(s) are painted in green color.

The Search Debugger may now be configured (see the `pddlSearchDebugger.stateIdPattern` configuration setting) with a pattern to parse the state ID.
The visualization then respects the IDs assigned by the planner rather than using its own numbering scheme
(which is used if the received state ID does not respect the pattern).

Both tree nodes and edges now show an informative tooltip when mouse hover-over.

## Fixes

Search Debugger may be re-used without resetting and the line plot will handle gracefully that states are added with assorted Order IDs. It maintains mapping between the state order ID and and its dataset row ID.
The tree/chart was not responding to clicking on the Search Debugger helpful actions inside the Gantt chart. It was the case of actions occurring in the planhead more than once.

## [2.11.1] - 2019-05-20

## New features

### Planning.Domains sessions

The online [Planning.Domains](http://editor.planning.domains) editor has a concept of a session. _Session Details_ pane shows links to open the session online / offline. The _offline_ links are handled by VS Code, if installed.

There are two ways to get started:

1. Using a command:
   - _PDDL: Download Planning.domains session_ and pasting the _Session Unique ID_
1. By navigating to this URL in your favorite web browser:
   - vscode://jan-dolejsi.pddl/planning.domains/session/_readOnlyHash_ or
   - vscode://jan-dolejsi.pddl/planning.domains/session/edit/_readWriteHash_.

The session files are downloaded into a selected workspace folder and may be interacted with via the _Source Control_ pane.

![Planning.Domains Editor Session in VS Code](https://raw.githubusercontent.com/wiki/jan-dolejsi/vscode-pddl/img/Planning.Domains_sessions_in_VSCode.gif)

Session files may be deleted, renamed as well as added. The _Source Control_ pane shows the diff as usual. To open _Source Control_ select the `View > SCM` menu.

The _Source Control_ pane has icons for:

- uploading changes to Planning.Domains,
- discarding local changes and
- checking if a new version of the session is available.

The [...] menu contains three more options:

- Session may be duplicated (as a new writable session), which is useful when the session was open as read-only.
- Session may be open in the default browser, or
- shared via email, if default email client is installed to handle the `mailto:` protocol.

Using the _duplicate session_ and _share via email_ commands, a teacher can create a session for everyone in the classroom and monitor progress of all students from VS Code.

![Planning.Domains Sessions for classroom](https://raw.githubusercontent.com/wiki/jan-dolejsi/vscode-pddl/img/Planning.Domains_classroom_in_VSCode.gif)

The status bar of VS Code shows the state of the session. If multiple session folders are included in the VS Code workspace, the session of interest may be selected using the top part of the _Source Control_ pane.

![Source control status](https://raw.githubusercontent.com/wiki/jan-dolejsi/vscode-pddl/img/Planning.Domains_SCM_status.gif)

This is what the different symbols in the status bar mean:

1. cloud download icon - shows if a new version of the session is available for download
1. repository icon - helps distinguishing Planning.Domain sessions from other types of source control e.g. Git
1. pencil icon - is displayed if the session is in read/write mode
1. time info - how long ago was the currently checked-out version saved to the server (clicking it opens up the list of versions to select)
1. dot icon - is displayed if the session was modified locally
1. two circular arrows icon - when clicked, VS Code checks whether a new version of the session(s) is available on the server.

## [2.10.2] - 2019-05-17

### Bug fixes

- [Issue #23](https://github.com/jan-dolejsi/vscode-pddl/issues/23) Planner or parser that is configured as  `java -javaagent ...` are now not surrounded by double-quotes.

### Changes

Search debugger only listens to local http traffic via 127.0.0.1.
Search debugger view shows the port number in the tooltip of the _signal_ icon.

## [2.10.0] - 2019-05-11

This version introduces the _ultimate_ AI Planning educational tool and a powerful search debugger tool at the same time. It explains how the heuristic function guides the search and at the same time it can be used to understand why the planner has hard time finding the plan for given planning problem and where does the domain model need to be tightened.

Start the Search Debugger using the _PDDL: Start search debugger_ command. Stop it by the _PDDL: Stop search debugger_ or pressing the _cell phone signal_ icon. While the search debugger is active, it listens to the planner messages and visualizes the progress of the plan search in several ways:

1. line plot of state heuristic value and estimate of makespan
1. search tree
1. best-state-so-far is visualized in terms of planhead, helpful actions and relaxed plan.

![PDDL Search Visualization](https://raw.githubusercontent.com/wiki/jan-dolejsi/vscode-pddl/img/PDDL_search_debugger.gif)

When the search stops, the states may be navigated and explored in three ways:

1. using keyboard up, down, left, right buttons to navigate states in the search tree
1. using keyboard shift+left and shift+right to navigate all states in order of discovery as layed out on the line plot
1. by clicking on helpful actions to jump to the child state that expands that action (if actually created)

While the Search Debugger is active, any planning _PDDL: Run the planner and display the plan_ requests are instrumented to send search progress info to the Search Debugger. This is achieved by appending a switch to the command line options. The switch may be configured using the `pddlSearchDebugger.plannerCommandLine` setting.

The search debugger may be enabled/disabled by clicking on the bug-like icon in the status bar.
For even smoother experience, the execution target setting may be switched to _Search debugger_ too to keep the Search debugger window in the forefront.

If the planner outputs even more detailed log for every state, the log file could be synchronously navigated (scrolled to the same state). Select the log file that corresponds to the search being debugged by pressing the 🗎 icon. The log entry that corresponds to the state is matched using the regular expression pattern configurable by the  `pddlSearchDebugger.stateLogPattern` setting.

To participate in this visual search debugging the planning engine must implement a HTTP client. An example of what data is expected may be found in the [mock search](https://github.com/jan-dolejsi/vscode-pddl/blob/master/src/searchDebugger/MockSearch.ts).

## [2.9.1] - 2019-04-09

The extension activation is now postponed till a .pddl, .plan, .happenings file is open, not just present in the workspace. The extension is also activated when the Test pane or Planning.Domains file tree is open, as well as when several key commands are invoked by the user. This results in faster start-up of VS Code in the context of projects that have a mixture of code and PDDL models.

Refactored the plan visualization from deprecated `vscode.previewHtml` command to `WebView` API.

Added _PDDL: Preview plan_ command to visualize any `.plan` file.

Added `pddlPlanner.executionTarget` configuration option to direct planner executable output to a _terminal_ window instead of the _output_ window. This can be configured on the _Overview page_.
The _Terminal_ option is useful when the planner takes keyboard input while executing. In case of the _Terminal_, the plan(s) are not visualized. Planner could be stopped by _Ctrl+C_ (or equivalent).

Fixed issues caused by case-sensitive action/predicate/function/type name matching, which resulted in missing hover-over and jumping to definition options.

## [2.9.0] - 2019-02-16

### Added

Added tree view of the [Planning.Domains](http://planning.domains) PDDL collection. The domain, problem and plan files are downloaded and displayed as read-only files and the planner may be invoked on them as usual.

![Planning.Domains PDDL collection browser](https://raw.githubusercontent.com/wiki/jan-dolejsi/vscode-pddl/img/PDDL_planning.domains_browsing.gif)

## [2.8.2] - 2019-02-10

### Fixes

- Only displaying this page during start-up for major nd minor updates, not fixes.
- Added PDDL Reference to overview page [https://github.com/nergmada/pddl-reference](https://github.com/nergmada/pddl-reference)
- Fixed plan export, where actions at time 0 (zero) were printed without any time - violating valid PDDL format for plans

## [2.8.1] - 2019-02-06

### Added

- added link to the [VS Code Icons Extension](https://marketplace.visualstudio.com/items?itemName=vscode-icons-team.vscode-icons), which now provides icons for .pddl, .plan and .happenings files.

### Bug fixes

- [Issue #16](https://github.com/jan-dolejsi/vscode-pddl/issues/16) Domain file and problem file shouldn't require to have case sensitive domain name identical
- planners and parsers implemented with node.js are correctly not double-quoted (same as `java -jar ...`)

## [2.8.0] - 2019-01-28

### Added

- Added Overview page, which summarizes learning resources and centralizes configuration. The overview page shows up at most once per hour upon VS Code activation. If it does not come up (perhaps because it was permanently dismissed by the user), it may still be invoked using command _PDDL: Show overview page_.
- Exposed command to configure the VAL/validate tool. Try invoking command _PDDL: Configure VAL/Validate tool_. It lets you select the executable, if you have it.
- Added a warning, when PDDL code is sent to a (remote) planning service for the first time. The user must give consent that they trust that service with their PDDL model.

## [2.7.3] - 2019-01-14

Bug fixes

- more robust way of finding out which state variables does the plan affect. This now works for plans that contain hundreds of actions.

## [2.7.2] - 2019-01-10

New features

- Elapsed time used by the planner is printed to the output window when the planner finishes.

Bug fixes

- Planners configured via path are double quoted if they contain spaces, unless the command already includes double quotes or it is a java -jar kind of a command.
- Python pre-processing of problem files (transformation of the problem file before applied before PDDL parsing) is fixed. To test, use this syntax at the top of hte problem file:

```;;!pre-parsing:{type: "python", command: "../../scripts/transform.py", args: ["../data.json"]}```

- Python interpretter in the %path%, or as selected by the Python VS Code extension would be invoked.

## [2.7.1] - 2019-01-07

Added support for passing optional switches to planner service when involing the planner via the _PDDL: Run the planner and display the plan_ command. For example: specify options `param1=value1` to pass them via URL query as `http://host:port/solve?param1=value1`.

Added `forall` and `exists` into syntax highlighting.

Made plan parsing more robust with different whitespace (e.g. inside square brackets).

Plan numeric value charts (experimental feature, because a separate executable is needed) now works regardless of upper/lower case function names by changing command line arguments to lower case. It also correctly shows step change functions, functions with more than 1 parameter and is faster, because it first checks which functions are updated by the plan before asking the external utility for plot values.

The _PDDL: Normalize and compare 2 plans_ command now shows the plan diff as before, but when those plans are modified afterwards, the normalized diff updates accordingly. The diff now shows the final state values, so the diff can be used for plan equivalency check.

![Normalized plan diff with final state values](https://raw.githubusercontent.com/wiki/jan-dolejsi/vscode-pddl/img/PDDL_plan_diff_with_values.gif)

Added the _PDDL: Normalize and evaluate plan_ command to expose in isolation the transformation used by the _PDDL: Normalize and compare 2 plans_ command.

![Normalize and evaluate plan](https://raw.githubusercontent.com/wiki/jan-dolejsi/vscode-pddl/img/PDDL_plan_final_state_values.gif)

Extension now helps enabling `File > Auto save` during start-up.

Valstep (experimental feature) utility can now be selected from the file system upon first usage.

Good news. Starting from 2.6.12, the extension starts-up on Linux as well. Please raise an issue in GitHub, if you are still experiencing problems.

## [2.6.12] - 2018-10-29

This is a fix of 2.6.11, because there were more extension activation issues on Linux.

### Added

Added the ability to convert `.happenings` file back to `.plan`. This is useful, when you need to manually adjust a temporal plan, while gettign it annotated by the numeric effect values, and then you want to convert it back to a `.plan` format to get it validated. This feature is also useful, when your planner has the capability to output a planhead or relaxed plan in the `.happenings` format and you want to Diff it against a different plan to find the point where your planner takes an unexpected decision. To convert `.happenings` to `.plan`, right click on the happenings file and select the _PDDL: Convert happenings to plan..._ command.

![Happenings to Plan conversion and validation](https://raw.githubusercontent.com/wiki/jan-dolejsi/vscode-pddl/img/PDDL_happenings_to_plan.gif)

Control+click on action names in `.plan` or `.happenings` files to jump to the action definition in the domain file. Hovering over action names shows a simple hover pane.

Elapsed time is being displayed while planner is running.

### Fixed

Normalized plan comparison (_PDDL: Normalize and compare 2 plans_ right-mouse button option in the Explorer sidebar pane) now also sorts actions that start at the same time by the action name alphabetically.

Fixed problems that Linux users were experiencing.

The _What's new_ opens in a new tab inside VS Code now, not in the default browser.

## [2.6.10] - 2018-09-24

### Added

Normalized plan comparison. Plans from different planners are hard to compare due to different formatting of the output. Normalized diff re-formats the plan, removes all extra lines or comments, shifts plan times (by a convention plans start at time _epsilon_) and opens the Diff window.

![Plan normalized diff](https://raw.githubusercontent.com/wiki/jan-dolejsi/vscode-pddl/img/PDDL_plan_diff.gif)

### Modified

When specifying command-line arguments for the planner, they were being acumulated in the history and re-used. But only exactly as previously specified. As the combinations of parameters get more complex and verbose, the inability to edit options from the history render the history useless. Now the previously used command-line options may be edited before re-submitting.

The user experience of the plan-resume/re-planning test case geneneration was improved. The user may select a folder for all the generated, so they are easy to git-ignore in the repository.

## [2.6.9] - 2018-09-12

Fixes in the happenings effect evaluation for numbers output in a scientific notation.

Added simple [Python-based problem file templating sample](https://github.com/jan-dolejsi/vscode-pddl-samples/tree/master/ScriptedTemplating)

To test robustness of your planning model, you can auto-generate a "plan-resume" re-planning test suite. Open a _.happenings_ file and select `PDDL: Execute plan and generate plan-resume test cases` from the context menu. This command executes the happenings and evaluates all intermediate states in the course of the plan. Then it generates a problem file for each of those states (treating them as new initial states) and the same goal. The command then also summarizes all those new problem files into a new test manifest named after the problem file `<problem_file_name>_re-planning.ptest.json`, which you can open in the Test Explorer and run as a test suite. This way you can test whether your domain model includes actions to recover from possible plan failures. You can then manually edit those generated problem files to model actual plan failure modes.

![Plan Happenings to plan-resume re-planning test suite generation.](https://raw.githubusercontent.com/wiki/jan-dolejsi/vscode-pddl/img/PDDL_plan_resume_re-planning_test_suite_generation.gif)

For this to work, the setting `pddl.valStepPath` must be set to the location of the ValStep utility, which is currently not distributed with the extension. There is a known issue with time-initial literals and fluents - they are not re-included into the generated problem files.

## [2.6.8] - 2018-07-27

Any errors in templated problem generation are now reported as syntax errors and are therefore easier to find and fix.
Add a `;;!pre-parsing:...` meta instruction to the top of the problem template and the pre-processing is executed before the problem file is examined by the PDDL parser.

![Problem template errors](https://raw.githubusercontent.com/wiki/jan-dolejsi/vscode-pddl/img/PDDL_problem_template_errors.gif)

More elaborate support for .happenings files now offers syntactic validation and in experimental mode also plan execution and decoration of the file with action effects.

![Plan Happenings effect evaluations](https://raw.githubusercontent.com/wiki/jan-dolejsi/vscode-pddl/img/PDDL_happenings_effect_evaluation.gif)

For this to work, the setting `pddl.valStepPath` must be set with the location of the ValStep utility, which is currently not distributed with the extension.

## [2.6.7] - 2018-07-05

### Documentation

Getting started documentation was added thanks to feedback from fellow [ICAPS](http://icaps18.icaps-conference.org) attendees.

## [2.6.6] - 2018-06-19

### Bug-fixes

Fixed .plan and .happenings export to existing files.

Users that clicked "Never" on the prompt to submit feedback to the VS Code Extension Marketplace will now really _never_ see the prompt.

Renamed configuration key _pddlPlan.validatorPath_ to _pddl.validatorPath_. Existing settings must be updated manually.

### Technical debt

Removed dead language-server code.

Reverted _compile_ and _watch_ tasks in `tasks.json` and related scripts in `package.json` files to avoid VS Code reporting compilation errors in files that _do not exist_ (because they are reported with wrong relative path).

## [2.6.5] - 2018-06-07

### Plan and Plan Happenings support

Added support for .plan files in the format of the usual PDDL planner output.
A .plan file can be generated using an option in the Plan Visualization menu (&#x2630;), or using a _PDDL: Export plan to a file..._ command.

A context menu option in .plan file _PDDL: Convert plan to happenings..._ supports export to a .happenings file.

Both plan formats are covered by syntax highlighting and .plan files have a context menu option _PDDL: Validate plan_, which requires the `validate` executable path to be configured in the _pddl.validatorPath_ setting. See [VAL](https://github.com/KCL-Planning/VAL) for more details.

Problems in .plan files are displayed in the Problems panel of VS Code as long as a corresponding problem and domain files (located in the same folder) are open in the editor and the `validate` executable location is configured via the _pddl.validatorPath_ setting.

![Plan validation](https://raw.githubusercontent.com/wiki/jan-dolejsi/vscode-pddl/img/PDDL_plan_validation.gif)

### Improved auto-completion support

- Predicates and Functions now display the documentation string
- Snippet is available for continuous numeric effects
- Clearer description of many auto-completion items: more descriptive text and proper markdown rendering.

![Improved auto-completion](https://raw.githubusercontent.com/wiki/jan-dolejsi/vscode-pddl/img/PDDL_auto_completion2.gif)

### Problem generation from templates

When the problem template file and corresponding generated problem file are open side-by side, the edits in the template are reflected in the generated problem file as a live preview as you type.

![Templated problem file generation with live preview](https://raw.githubusercontent.com/wiki/jan-dolejsi/vscode-pddl/img/PDDL_templated_problem_live_preview.gif)

Language Server pattern was removed. Both auto-completion and PDDL parsing is now happening in the extension main process (i.e. client).

### Bug-fixes

Fixed issues arising when using a planning service.

## [2.6.4] - 2018-05-28

### Bug-fixes

- Test cases that fail in the pre-processing step (e.g. Python script fails), the test case result now correctly shows as failed.
- The Plan Visualization menu (&#x2630;) now displays at a fixed top-right location above the action list.
- The action tool tip in Plan Visualization text is better aligned, so numbers are visible even for long action names.

## [2.6.3] - 2018-05-16

- Added performance measurement to the PDDL test output console.

```text
Executing tests from .ptest.json.
☑ case1.pddl (1.631 sec)
☑ case2.pddl (1.716 sec)
☒ case3.pddl (0.982 sec)
    Actual plan is NOT matching any of the expected plans.
☐ case4
    Killed by the user.
Finished executing tests from .ptest.json.
```

- Added action end time into plan visualization action tooltip.
- Added support for PDDL Test case description property in the `*.ptest.json` schema, which gets displayed as tooltip in the tree.

## [2.6.2] - 2018-05-13

- Plan visualization now displays a menu symbol &#x2630; in the top-right corner, which shows applicable commands. The first command displayed there is the _PDDL: Generate plan report_.

![Plan visualization menu](https://raw.githubusercontent.com/wiki/jan-dolejsi/vscode-pddl/img/PDDL_plan_viz_menu.jpg)

- Plan visualization includes start time and duration in action tool-tip.

![Plan visualization tooltip](https://raw.githubusercontent.com/wiki/jan-dolejsi/vscode-pddl/img/PDDL_plan_viz_tooltip.jpg)

- Bug fixes to make Test explorer more robust.
- More robust parsing of type inheritance

## [2.6.1] - 2018-05-07

- PDDL Test explorer tree with test file viewing, planner execution and expected plan(s) assertion

![Test Explorer](https://raw.githubusercontent.com/wiki/jan-dolejsi/vscode-pddl/img/PDDL_Test_Explorer.gif)

- Support for templated problem files supported by test explorer. Supported pre-processors are any shell commands, python scripts, nunjucks and jinja2.

![Templated PDDL](https://raw.githubusercontent.com/wiki/jan-dolejsi/vscode-pddl/img/PDDL_Templated_problem_files.gif)

- Experimental: Support for PDDL parsing of templated problem files via pre-parsing preprocessing meta instruction
- Additional code folding control via `;;(` and `;;)` instructions helps with long problem files

![Init block folding](https://raw.githubusercontent.com/wiki/jan-dolejsi/vscode-pddl/img/PDDL_init_block_folding.gif)

- Upgraded to latest typescript, mocha and node versions
- Fixed symbol at position implementation (used by hover, reference and definition provider)
- Promoted diagnostic Hints to Info to make them appear in the 'Problem' pane

## [2.5.1] - 2018-04-20

When executing the planning engine, the UI shows feedback in a form of a cancelable notification. This makes it much easier to find the cancel button.

![cancel_planning](https://raw.githubusercontent.com/wiki/jan-dolejsi/vscode-pddl/img/PDDL_cancel_planning.gif)

Improved syntax highlighting.

![syntax_highlighting](https://raw.githubusercontent.com/wiki/jan-dolejsi/vscode-pddl/img/PDDL_syntax_highlighting.png)

Added support for bracket matching for a popular templating library (`{{` matches `}}` and `{%` matches `%}`).

Added dynamic code snippets for Timed Initial Literals (TIL) and Timed Initial Fluents (TIF).

![timed_initial_literals_snippets](https://raw.githubusercontent.com/wiki/jan-dolejsi/vscode-pddl/img/PDDL_timed_initial_snippets.gif)

## [2.5.0] - 2018-03-28

Better support for PDDL object types (i.e. types declared in the ```(:types )``` section). Select _Go to Definition_ (or press <kbd>F12</kbd>), _Find all References_ and _Rename_ (or <kbd>F2</kbd>) operations are now supported.

PDDL language configuration was improved - hyphens inside identifiers work as expected in the editor.

Implemented predicate and function renaming. Try this: put cursor into predicate/function name, press <kbd>F2</kbd>, modify the name and press <kbd>Enter</kbd>.
![symbol_renaming](https://raw.githubusercontent.com/wiki/jan-dolejsi/vscode-pddl/img/PDDL_symbol_renaming.gif)

Improved function/predicate/type hover-over tooltip markdown rendering by moving the code from the language server directly to the extension. It is more readable and the documentation may use markdown syntax too.

Replaced backslashes with forward slashes in configuration entries.

Added keyboard shortcut <kbd>Alt</kbd> + <kbd>P</kbd> to the _PDDL: Run the planner and display the plan_ command.

Extension is activated also when one of the `PDDL: Configure ...` commands is invoked, in addition to a PDDL file be opened.

Plan visualization configuration `<domain>.planviz.json` file now supports regular expression matching for action names to be hidden. Plan visualization of function values is more robust (but slower) for larger domains. Graphs are not shown for functions with constant values.

Added syntax highlighting and auto-completion for the `:derived` keyword.

Added wiki page with [useful keyboard shortcuts for working with PDDL in VS Code](https://github.com/jan-dolejsi/vscode-pddl/wiki/keyboard-shortcuts).

## [2.4.2] - 2017-12-15

### HTML report for plan details

Additional command for plan report export to a self-contained HTML file.
When the Plan preview pane is open (when the planner finishes a successful execution), press `Control + Shift + P` and type _PDDL_ to the command window. Select the option _PDDL: Generate plan report_. A new default browser window opens with a self-contained report HTML file. It is generated into the temporary folder.

Note: If the report contains graphs showing function values, it only displays the graphs when open in the Chrome browser.

### Context-sensitive auto-complete snippet for symmetric initialization

Auto-complete snippet for symmetric predicate and/or function initialization.

Symmetric predicate initialization example: `(road A B) (road B A)`

Symmetric function initialization example: `(= (distance A B) 13) (= (distance B A) 13)`

To trigger the snippet, start typing 'init' inside the problem `(:init )` section.

### Fixes

Fixed the PDDL parser to work with domains that completely omit the `(:types )` section.

### Other features

Opt-in visualization of plan function values. Experimental.

Plan visualization details may be fine-tuned using an additional file `<domain>.planviz.json`. Following syntax is supported:

```json
{
    "excludeActions": [
        "action-to-be-hidden",
        "another-action"
    ]
}
```

Lastly, we are changing the versioning scheme to allow for safe distribution of intermediate builds to early adopters.

## [2.0.3] - 2017-12-01

Fixed the 'there is no corresponding domain/problem open in the editor' as well as stale PDDL file content while launching the planner.

Planner executable working directory is set to the folder in which the domain and problem files are located.

Entered planner or parser executable/service location is trimmed for whitespace.

## [2.0.2] - 2017-11-23

Plan visualization that features color-coding of actions and swim-lanes for objects per types.

All commands this extension contributes were renamed to start with the 'PDDL:' prefix. That makes them easy to find when pressing _Ctrl + Shift + P_ and is also more consistent with other extensions.

Improved the snippets - they now use 4 character indentation uniformly, which makes it easier to keep the formatting while editing them further.

The `assign` numeric effect was missing in the auto-completion options and was now added.

Clean-up in the code. The .css and .js files needed by the HTML plan preview are now served as static resources from the disk (in the extension installation).

Added Mocha-based unit tests to test the classes in the `common` module.

PDDL parser was extended to pick up the constants and objects from domain/problem file. Those are used in the plan visualization, but not yet in the editor auto-completion for example.

## [2.0.1] - 2017-11-16

New command added to _Configure PDDL Planner_. Added configuration to override the planner command-line syntax.
Added support for solver.planning.domains/solve web service.
Supporting non-auto-saving editor mode by creating temp files for domain/problem when launching the planner.
Fixed an issue with some domains where the extension was hanging (while regexp parsing the types).

## [2.0.0] - 2017-11-10

PDDL Language Server now provides rich PDDL syntax validation, hover info, Go to Definition, Find All References, Jump to symbol, Auto-completion, configuration of custom PDDL parser, planner execution and plan visualization.

## [1.0.2] - 2017-10-16

Simplified snippets and added tabstops/placeholders to them, so they are easy to fill in with content.

## [1.0.1] - 2017-10-06

### Added

- missing PDDL requirements in syntax highlighting: `strips, typing, negative-preconditions, disjunctive-preconditions, equality, existential-preconditions, universal-preconditions, quantified-preconditions, conditional-effects, fluents, numeric-fluents, adl, durative-actions, duration-inequalities, continuous-effects, derived-predicates, timed-initial-literals, preferences, constraints, action-costs, timed-initial-fluents`

### Changed

- fixed parameters to action snippets
- banner color

## 1.0.0 - 2017-04-15

### Added

- Initial release
- PDDL Snippets for `domain`, `problem`, `action` and `durative-action`.
- Syntax highlighting for commonly used PDDL features

## Future work

- Review configuration properties scope - which properties should be moved to 'application' scope?
- Rename objects and constants
- Auto-completion for constant/object names.
- Review the ViewColumn usage following the Grid View feature availability in VS Code
- Add a search into the virtual file system for the IPC benchmarks and adapt it to the test cases manifests for ease of use
- Add Happenings to Problem explicit mapping
- Interactive stepping through plans (aka debugging).
- Icons: https://code.visualstudio.com/updates/v1_31#_updated-octicons
- CodeAction to remove unnecessary requirements etc..
- Predicate/function usage decoration and dependency map displayed via the Call Hierarchy
- more precise context sensitive auto completion

## Note to contributors

Note for open source contributors: all notable changes to the "pddl" extension will be documented in this file.

Check [Keep a Changelog](http://keepachangelog.com/) for recommendations on how to structure this file.

[Unreleased]: https://github.com/jan-dolejsi/vscode-pddl/compare/v2.19.5...HEAD
[2.19.5]:https://github.com/jan-dolejsi/vscode-pddl/compare/v2.19.0...v2.19.5
[2.19.0]:https://github.com/jan-dolejsi/vscode-pddl/compare/v2.18.0...v2.19.0
[2.18.0]:https://github.com/jan-dolejsi/vscode-pddl/compare/v2.17.1...v2.18.0
[2.17.1]:https://github.com/jan-dolejsi/vscode-pddl/compare/v2.16.0...v2.17.1
[2.16.0]:https://github.com/jan-dolejsi/vscode-pddl/compare/v2.15.7...v2.16.0
[2.15.7]:https://github.com/jan-dolejsi/vscode-pddl/compare/v2.15.6...v2.15.7
[2.15.6]:https://github.com/jan-dolejsi/vscode-pddl/compare/v2.15.5...v2.15.6
[2.15.5]:https://github.com/jan-dolejsi/vscode-pddl/compare/v2.15.4...v2.15.5
[2.15.4]:https://github.com/jan-dolejsi/vscode-pddl/compare/v2.15.3...v2.15.4
[2.15.3]:https://github.com/jan-dolejsi/vscode-pddl/compare/v2.15.2...v2.15.3
[2.15.2]:https://github.com/jan-dolejsi/vscode-pddl/compare/v2.15.1...v2.15.2
[2.15.1]:https://github.com/jan-dolejsi/vscode-pddl/compare/v2.15.0...v2.15.1
[2.15.0]:https://github.com/jan-dolejsi/vscode-pddl/compare/v2.14.4...v2.15.0
[2.14.4]:https://github.com/jan-dolejsi/vscode-pddl/compare/v2.14.2...v2.14.4
[2.14.2]:https://github.com/jan-dolejsi/vscode-pddl/compare/v2.14.1...v2.14.2
[2.14.1]:https://github.com/jan-dolejsi/vscode-pddl/compare/v2.14.0...v2.14.1
[2.14.0]:https://github.com/jan-dolejsi/vscode-pddl/compare/v2.13.1...v2.14.0
[2.13.1]:https://github.com/jan-dolejsi/vscode-pddl/compare/v2.13.0...v2.13.1
[2.13.0]:https://github.com/jan-dolejsi/vscode-pddl/compare/v2.12.2...v2.13.0
[2.12.2]:https://github.com/jan-dolejsi/vscode-pddl/compare/v2.11.8...v2.12.2
[2.11.8]:https://github.com/jan-dolejsi/vscode-pddl/compare/v2.11.7...v2.11.8
[2.11.7]:https://github.com/jan-dolejsi/vscode-pddl/compare/v2.11.5...v2.11.7
[2.11.5]:https://github.com/jan-dolejsi/vscode-pddl/compare/v2.11.4...v2.11.5
[2.11.4]:https://github.com/jan-dolejsi/vscode-pddl/compare/v2.11.3...v2.11.4
[2.11.3]:https://github.com/jan-dolejsi/vscode-pddl/compare/v2.11.2...v2.11.3
[2.11.2]:https://github.com/jan-dolejsi/vscode-pddl/compare/v2.11.1...v2.11.2
[2.11.1]:https://github.com/jan-dolejsi/vscode-pddl/compare/v2.10.2...v2.11.1
[2.10.2]:https://github.com/jan-dolejsi/vscode-pddl/compare/v2.10.0...v2.10.2
[2.10.0]:https://github.com/jan-dolejsi/vscode-pddl/compare/v2.9.1...v2.10.0
[2.9.1]:https://github.com/jan-dolejsi/vscode-pddl/compare/v2.9.0...v2.9.1
[2.9.0]:https://github.com/jan-dolejsi/vscode-pddl/compare/v2.8.2...v2.9.0
[2.8.2]:https://github.com/jan-dolejsi/vscode-pddl/compare/v2.8.1...v2.8.2
[2.8.1]:https://github.com/jan-dolejsi/vscode-pddl/compare/v2.8.0...v2.8.1
[2.8.0]:https://github.com/jan-dolejsi/vscode-pddl/compare/v2.7.3...v2.8.0
[2.7.3]:https://github.com/jan-dolejsi/vscode-pddl/compare/v2.7.1...v2.7.3
[2.7.1]:https://github.com/jan-dolejsi/vscode-pddl/compare/v2.6.12...v2.7.1
[2.6.12]:https://github.com/jan-dolejsi/vscode-pddl/compare/v2.6.10...v2.6.12
[2.6.10]:https://github.com/jan-dolejsi/vscode-pddl/compare/v2.6.9...v2.6.10
[2.6.9]:https://github.com/jan-dolejsi/vscode-pddl/compare/v2.6.8...v2.6.9
[2.6.8]:https://github.com/jan-dolejsi/vscode-pddl/compare/v2.6.7...v2.6.8
[2.6.7]:https://github.com/jan-dolejsi/vscode-pddl/compare/v2.6.6...v2.6.7
[2.6.6]:https://github.com/jan-dolejsi/vscode-pddl/compare/v2.6.5...v2.6.6
[2.6.5]:https://github.com/jan-dolejsi/vscode-pddl/compare/v2.6.4...v2.6.5
[2.6.4]:https://github.com/jan-dolejsi/vscode-pddl/compare/v2.6.3...v2.6.4
[2.6.3]:https://github.com/jan-dolejsi/vscode-pddl/compare/v2.6.2...v2.6.3
[2.6.2]:https://github.com/jan-dolejsi/vscode-pddl/compare/v2.6.1...v2.6.2
[2.6.1]:https://github.com/jan-dolejsi/vscode-pddl/compare/v2.5.1...v2.6.1
[2.5.1]:https://github.com/jan-dolejsi/vscode-pddl/compare/v2.5.0...v2.5.1
[2.5.0]:https://github.com/jan-dolejsi/vscode-pddl/compare/v2.4.2...v2.5.0
[2.4.2]:https://github.com/jan-dolejsi/vscode-pddl/compare/v2.0.3...v2.4.2
[2.0.3]:https://github.com/jan-dolejsi/vscode-pddl/compare/v2.0.2...v2.0.3
[2.0.2]:https://github.com/jan-dolejsi/vscode-pddl/compare/v2.0.1...v2.0.2
[2.0.1]:https://github.com/jan-dolejsi/vscode-pddl/compare/v2.0.0...v2.0.1
[2.0.0]:https://github.com/jan-dolejsi/vscode-pddl/compare/v1.0.2...v2.0.0
[1.0.2]:https://github.com/jan-dolejsi/vscode-pddl/compare/v1.0.1...v1.0.2
[1.0.1]:https://github.com/jan-dolejsi/vscode-pddl/compare/1.0.0...v1.0.1<|MERGE_RESOLUTION|>--- conflicted
+++ resolved
@@ -36,17 +36,12 @@
 },
 ```
 
-<<<<<<< HEAD
+No longer attempting to display the `total-time` metric on the line-plot.
+
 ### Engineering work
 
-Dependencies updated to Node 12.14.1.
-=======
-No longer attempting to display the `total-time` metric on the line-plot.
-
-### Engineering work
-
-Updated to latest VAL binaries (build 55).
->>>>>>> 0892f87c
+* Dependencies updated to Node 12.14.1.
+* Updated to latest VAL binaries (build 55).
 
 ## 2.19.4
 
