{
	"version": "0.2.0",
	// List of configurations. Add new configurations or edit existing ones.
	"configurations": [
		{
			"name": "Launch Extension",
			"type": "extensionHost",
			"request": "launch",
			"runtimeExecutable": "${execPath}",
			"args": [
				"--extensionDevelopmentPath=${workspaceFolder}"
			],
			"stopOnEntry": false,
			"sourceMaps": true,
			"outFiles": [
				"${workspaceFolder}/out/**/*.js"
			],
			"preLaunchTask": "compile"
		},
		{
			"name": "Launch Extension (skip views)",
			"type": "extensionHost",
			"request": "launch",
			"runtimeExecutable": "${execPath}",
			"args": [
				"--extensionDevelopmentPath=${workspaceFolder}"
			],
			"stopOnEntry": false,
			"sourceMaps": true,
			"outFiles": [
				"${workspaceFolder}/out/**/*.js"
			],
			"preLaunchTask": "compile - quick"
		},
		{
			"name": "Integration Tests",
			"type": "extensionHost",
			"request": "launch",
			"runtimeExecutable": "${execPath}",
			"args": [
				"--folder-uri=${workspaceFolder}/src/test/tmpFolder/",
				"--user-data-dir=${workspaceFolder}/src/test/tmpUserProfile/",
				"--extensionDevelopmentPath=${workspaceFolder}",
				"--extensionTestsPath=${workspaceFolder}/out/test/suite/index",
				"--disable-extensions"
			],
			"outFiles": ["${workspaceFolder}/out/test/**/*.js"],
			"preLaunchTask": "compile"
		},
		{
			"type": "chrome",
			"request": "launch",
			"name": "Search debugger (html)",
			"file": "${workspaceFolder}/views/searchview/static/search.html",
			"preLaunchTask": "npm: compile - views/searchview",
			"outFiles": [
				"${workspaceFolder}/views/searchview/out/**/*.js"
			]
		},
		{
			"type": "chrome",
			"request": "launch",
			"name": "Plan view (html)",
			"file": "${workspaceFolder}/views/planview/static/plans.html",
			"preLaunchTask": "npm: compile - views/planview",
			"outFiles": [
				"${workspaceFolder}/views/planview/out/**/*.js"
			]
		},
		{
			"type": "chrome",
			"request": "launch",
			"name": "Overview (html)",
			"file": "${workspaceFolder}/views/overview/overview.html"
		},
		{
			"type": "chrome",
			"request": "launch",
			"name": "Problem/State view (html)",
			"file": "${workspaceFolder}/views/modelView/static/problemInitView.html",
			"preLaunchTask": "npm: compile - views/modelView",
			"outFiles": [
				"${workspaceFolder}/views/modelView/out/*.js"
			]
		},
		{
			"type": "chrome",
			"request": "launch",
			"name": "Graph view (html)",
<<<<<<< HEAD
			"file": "${workspaceFolder}/views/modelView/graphView.html"
		},
		{
			"name": "Launch Extension",
			"type": "extensionHost",
			"request": "launch",
			"runtimeExecutable": "${execPath}",
			"args": [
				"--extensionDevelopmentPath=${workspaceFolder}"
			],
			"stopOnEntry": false,
			"sourceMaps": true,
			"outFiles": [
                "${workspaceFolder}/dist/**/*.js"
			],
            "preLaunchTask": "npm: webpack"
		},
		{
			"name": "Integration Tests",
			"type": "extensionHost",
			"request": "launch",
			"runtimeExecutable": "${execPath}",
			"args": [
				"--folder-uri=${workspaceFolder}/src/test/tmpFolder/",
				"--user-data-dir=${workspaceFolder}/src/test/tmpUserProfile/",
				"--extensionDevelopmentPath=${workspaceFolder}",
				"--extensionTestsPath=${workspaceFolder}/out/test/suite/index",
				"--disable-extensions"
			],
			"outFiles": [
			    "${workspaceFolder}/out/test/**/*.js"
			],
			"preLaunchTask": "compile"
		}
=======
			"file": "${workspaceFolder}/views/modelView/static/graphView.html",
			"preLaunchTask": "npm: compile - views/modelView",
			"outFiles": [
				"${workspaceFolder}/views/**/*.js"
			]
		},
>>>>>>> cd42b282
	]
}<|MERGE_RESOLUTION|>--- conflicted
+++ resolved
@@ -13,9 +13,9 @@
 			"stopOnEntry": false,
 			"sourceMaps": true,
 			"outFiles": [
-				"${workspaceFolder}/out/**/*.js"
+				"${workspaceFolder}/dist/**/*.js"
 			],
-			"preLaunchTask": "compile"
+			"preLaunchTask": "npm: webpack"
 		},
 		{
 			"name": "Launch Extension (skip views)",
@@ -28,9 +28,9 @@
 			"stopOnEntry": false,
 			"sourceMaps": true,
 			"outFiles": [
-				"${workspaceFolder}/out/**/*.js"
+				"${workspaceFolder}/dist/**/*.js"
 			],
-			"preLaunchTask": "compile - quick"
+			"preLaunchTask": "npm: webpack - quick"
 		},
 		{
 			"name": "Integration Tests",
@@ -87,48 +87,11 @@
 			"type": "chrome",
 			"request": "launch",
 			"name": "Graph view (html)",
-<<<<<<< HEAD
-			"file": "${workspaceFolder}/views/modelView/graphView.html"
-		},
-		{
-			"name": "Launch Extension",
-			"type": "extensionHost",
-			"request": "launch",
-			"runtimeExecutable": "${execPath}",
-			"args": [
-				"--extensionDevelopmentPath=${workspaceFolder}"
-			],
-			"stopOnEntry": false,
-			"sourceMaps": true,
-			"outFiles": [
-                "${workspaceFolder}/dist/**/*.js"
-			],
-            "preLaunchTask": "npm: webpack"
-		},
-		{
-			"name": "Integration Tests",
-			"type": "extensionHost",
-			"request": "launch",
-			"runtimeExecutable": "${execPath}",
-			"args": [
-				"--folder-uri=${workspaceFolder}/src/test/tmpFolder/",
-				"--user-data-dir=${workspaceFolder}/src/test/tmpUserProfile/",
-				"--extensionDevelopmentPath=${workspaceFolder}",
-				"--extensionTestsPath=${workspaceFolder}/out/test/suite/index",
-				"--disable-extensions"
-			],
-			"outFiles": [
-			    "${workspaceFolder}/out/test/**/*.js"
-			],
-			"preLaunchTask": "compile"
-		}
-=======
 			"file": "${workspaceFolder}/views/modelView/static/graphView.html",
 			"preLaunchTask": "npm: compile - views/modelView",
 			"outFiles": [
 				"${workspaceFolder}/views/**/*.js"
 			]
 		},
->>>>>>> cd42b282
 	]
 }