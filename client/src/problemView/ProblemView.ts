--- conflicted
+++ resolved
@@ -16,15 +16,9 @@
 import { FileInfo } from '../../../common/src/FileInfo';
 
 import { CodePddlWorkspace } from '../workspace/CodePddlWorkspace';
-<<<<<<< HEAD
-import { getWebViewHtml, createPddlExtensionContext, UriMap } from '../utils';
-import { ProblemInitPanel } from './ProblemInitPanel';
-import { ProblemRenderer, WebviewPanelAdapter, WebviewAdapter, WebviewInsetAdapter } from './view';
-=======
 import { getWebViewHtml, createPddlExtensionContext, UriMap, showError } from '../utils';
 import { ProblemViewPanel } from './ProblemViewPanel';
-import { ProblemRenderer, WebviewPanelAdapter, WebviewAdapter } from './view';
->>>>>>> 4d42cd64
+import { ProblemRenderer, WebviewPanelAdapter, WebviewAdapter, WebviewInsetAdapter } from './view';
 
 /**
  * Base-class for different problem views.
@@ -192,7 +186,7 @@
     }
 
     async showInset(editor: TextEditor, problemUri: Uri, line: number, height: number): Promise<void> {
-        let insets = this.initInsets.get(problemUri);
+        let insets = this.webviewInsets.get(problemUri);
         if (!insets || !insets.get(editor)) {
 
             let newInitInset = window.createWebviewTextEditorInset(
@@ -202,32 +196,28 @@
                 this.options.webviewOptions
             );
             newInitInset.onDidDispose(() => {
-                let insets = this.initInsets.get(problemUri);
+                let insets = this.webviewInsets.get(problemUri);
                 insets.delete(editor);
             });
-            let problemInitPanel = new ProblemInitPanel(problemUri, new WebviewInsetAdapter(newInitInset));
+            
+            let problemViewPanel = new ProblemViewPanel(problemUri, new WebviewInsetAdapter(newInitInset));
             if (!insets) {
-                insets = new Map<TextEditor, ProblemInitPanel>();
-                this.initInsets.set(problemUri, insets);
-            }
-            insets.set(editor, problemInitPanel);
-            newInitInset.webview.onDidReceiveMessage(e => this.handleMessageCore(problemInitPanel, e), undefined, this.context.subscriptions);
-        }
-        await this.setNeedsRebuild(await workspace.openTextDocument(problemUri));
-    }
-
-<<<<<<< HEAD
-    async expandInset(panel: ProblemInitPanel): Promise<void> {
+                insets = new Map<TextEditor, ProblemViewPanel>();
+                this.webviewInsets.set(problemUri, insets);
+            }
+            insets.set(editor, problemViewPanel);
+            newInitInset.webview.onDidReceiveMessage(e => this.handleMessageCore(problemViewPanel, e), undefined, this.context.subscriptions);
+            await this.setup(problemViewPanel);
+        }
+    }
+
+    async expandInset(panel: ProblemViewPanel): Promise<void> {
         panel.getPanel().dispose();
         if (panel.getPanel().isInset) {
             let inset = panel.getPanel() as WebviewInsetAdapter;
             
             this.showInset(inset.inset.editor, Uri.parse(panel.getProblem().fileUri), inset.inset.line, inset.inset.height * 2);
         }
-=======
-    async expandInset(panel: ProblemViewPanel): Promise<void> {
-        console.log(`todo: expand inset ${panel.uri}`);
->>>>>>> 4d42cd64
     }
 
     async revealOrCreatePreview(doc: TextDocument, displayColumn: ViewColumn): Promise<void> {
