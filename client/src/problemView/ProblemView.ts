--- conflicted
+++ resolved
@@ -141,8 +141,11 @@
         return this.updateContentData(previewPanel.getDomain(), previewPanel.getProblem(), previewPanel.getPanel());
     }
 
-<<<<<<< HEAD
-    async showInset(editor: TextEditor, problemUri: Uri, line: number, height: number): Promise<void> {
+    async showInset(editor: TextEditor, line: number, height: number): Promise<void> {
+        let problemInfo = await this.parseProblem(editor.document);
+        if (!problemInfo) { return; }
+
+        let problemUri = editor.document.uri;
         let insets = this.webviewInsets.get(problemUri);
         if (!insets || !insets.get(editor)) {
 
@@ -164,12 +167,8 @@
             }
             insets.set(editor, problemViewPanel);
             newInitInset.webview.onDidReceiveMessage(e => this.handleMessageCore(problemViewPanel, e), undefined, this.context.subscriptions);
-            await this.setup(problemViewPanel);
-        }
-=======
-    async showInset(editor: TextEditor, line: number, height: number): Promise<void> {
-        console.log(`todo: revealOrCreateInset ${editor} line ${line} height ${height}`);
->>>>>>> a8471ea1
+            await this.setup(problemViewPanel, problemInfo);
+        }
     }
 
     async expandInset(panel: ProblemViewPanel): Promise<void> {
@@ -177,7 +176,7 @@
         if (panel.getPanel().isInset) {
             let inset = panel.getPanel() as WebviewInsetAdapter;
             
-            this.showInset(inset.inset.editor, Uri.parse(panel.getProblem().fileUri), inset.inset.line, inset.inset.height * 2);
+            this.showInset(inset.inset.editor, inset.inset.line, inset.inset.height * 2);
         }
     }
 
