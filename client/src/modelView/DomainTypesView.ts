--- conflicted
+++ resolved
@@ -56,23 +56,16 @@
         if (!domain) { return []; }
 
         let defineNode = domain.syntaxTree.getDefineNodeOrThrow();
-<<<<<<< HEAD
-        let typesNode = defineNode.getFirstChildOrThrow(PddlTokenType.OpenBracketOperator, /\s*:types/i);
-        return [
-            new DocumentCodeLens(document, nodeToRange(document, typesNode)),
-            new DocumentInsetCodeLens(document, nodeToRange(document, typesNode), document.positionAt(typesNode.getStart()).line)
-        ];
-=======
         let typesNode = defineNode.getFirstChild(PddlTokenType.OpenBracketOperator, /\s*:types/i);
         if (typesNode) {
             return [
-                new DocumentCodeLens(document, nodeToRange(document, typesNode))
+                new DocumentCodeLens(document, nodeToRange(document, typesNode)),
+                new DocumentInsetCodeLens(document, nodeToRange(document, typesNode), document.positionAt(typesNode.getStart()).line)
             ];
         }
         else {
             return [];
         }
->>>>>>> 84cfab69
     }
 
     async resolveCodeLens(codeLens: CodeLens, token: CancellationToken): Promise<CodeLens> {
