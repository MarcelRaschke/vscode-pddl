/* --------------------------------------------------------------------------------------------
 * Copyright (c) Jan Dolejsi. All rights reserved.
 * Licensed under the MIT License. See License.txt in the project root for license information.
 * ------------------------------------------------------------------------------------------ */
'use strict';

import {
    Uri,
    ExtensionContext, TextDocument, CodeLens, CancellationToken, CodeLensProvider
} from 'vscode';

import { DomainInfo, TypeObjects } from '../../../common/src/DomainInfo';
import { ProblemInfo, TimedVariableValue } from '../../../common/src/ProblemInfo';
import { Variable, ObjectInstance, Parameter } from '../../../common/src/FileInfo';

import * as path from 'path';
import { CodePddlWorkspace } from '../workspace/CodePddlWorkspace';
import { PddlTokenType } from '../../../common/src/PddlTokenizer';
import { nodeToRange, asSerializable } from '../utils';
import { getObjectsInheritingFrom, getTypesInheritingFromPlusSelf } from '../../../common/src/typeInheritance';
import { Util } from '../../../common/src/util';
import { DocumentCodeLens, DocumentInsetCodeLens } from './view';
import { ProblemView, ProblemRenderer, ProblemRendererOptions } from './ProblemView';
import { GraphViewData, NetworkEdge, NetworkNode } from './GraphViewData';

const CONTENT = path.join('views', 'modelView');

const PDDL_PROBLEM_INIT_PREVIEW_COMMAND = "pddl.problem.init.preview";
const PDDL_PROBLEM_INIT_INSET_COMMAND = "pddl.problem.init.inset";
const DEFAULT_INSET_HEIGHT = 10;

export class ProblemInitView extends ProblemView<ProblemInitViewOptions, ProblemInitViewData> implements CodeLensProvider {

    constructor(context: ExtensionContext, codePddlWorkspace: CodePddlWorkspace) {
        super(context, codePddlWorkspace, new ProblemInitRenderer(), {
            content: CONTENT,
            viewCommand: PDDL_PROBLEM_INIT_PREVIEW_COMMAND,
            insetViewCommand: PDDL_PROBLEM_INIT_INSET_COMMAND,
            insetHeight: DEFAULT_INSET_HEIGHT,
            webviewType: 'problemPreview',
            webviewHtmlPath: 'problemInitView.html',
            webviewOptions: {
                enableFindWidget: true,
                // enableCommandUris: true,
                retainContextWhenHidden: true,
                enableScripts: true,
                localResourceRoots: [
                    Uri.file(context.extensionPath)
                ]
            }
        },
            { displayWidth: 100 }
        );
    }

    async provideCodeLenses(document: TextDocument, token: CancellationToken): Promise<CodeLens[]> {
        if (token.isCancellationRequested) { return null; }
        let problem = await this.parseProblem(document);
        if (token.isCancellationRequested) { return null; }
        if (!problem) { return []; }

        let defineNode = problem.syntaxTree.getDefineNodeOrThrow();
<<<<<<< HEAD
        let initNode = defineNode.getFirstChildOrThrow(PddlTokenType.OpenBracketOperator, /\s*:init/i);
        return [
            new DocumentCodeLens(document, nodeToRange(document, initNode)),
            new DocumentInsetCodeLens(document, nodeToRange(document, initNode), document.positionAt(initNode.getStart()).line)
        ];
=======
        let initNode = defineNode.getFirstChild(PddlTokenType.OpenBracketOperator, /\s*:init/i);
        if (initNode) {
            return [
                new DocumentCodeLens(document, nodeToRange(document, initNode))
            ];
        }
        else {
            return [];
        }
>>>>>>> 84cfab69
    }

    async resolveCodeLens(codeLens: CodeLens, token: CancellationToken): Promise<CodeLens> {
        if (!(codeLens instanceof DocumentCodeLens)) {
            return null;
        }
        if (token.isCancellationRequested) { return null; }
        let [domain] = await this.getProblemAndDomain(codeLens.getDocument());
        if (!domain) { return null; }
        if (token.isCancellationRequested) { return null; }

        if (codeLens instanceof DocumentInsetCodeLens) {
            codeLens.command = { command: PDDL_PROBLEM_INIT_INSET_COMMAND, title: 'View inset', arguments: [codeLens.getDocument().uri, codeLens.getLine()] };
            return codeLens;
        }
        else {
            codeLens.command = { command: PDDL_PROBLEM_INIT_PREVIEW_COMMAND, title: 'View', arguments: [codeLens.getDocument().uri] };
            return codeLens;
        }
    }

    protected createPreviewPanelTitle(uri: Uri) {
        return `:init of '${path.basename(uri.fsPath)}'`;
    }
}

class ProblemInitRenderer implements ProblemRenderer<ProblemInitViewOptions, ProblemInitViewData> {
    render(context: ExtensionContext, problem: ProblemInfo, domain: DomainInfo, options: ProblemInitViewOptions): ProblemInitViewData {
        let renderer = new ProblemInitRendererDelegate(context, domain, problem, options);

        return {
            symmetricRelationshipGraph: {
                nodes: renderer.getNodes(),
                relationships: renderer.getRelationships()
            },
            typeProperties: asSerializable(renderer.getTypeProperties()),
            typeRelationships: asSerializable(renderer.getTypeRelationships())
        };
    }
}

interface ProblemInitViewData {
    symmetricRelationshipGraph: GraphViewData;
    typeProperties: Map<string, TypeProperties>;
    typeRelationships: TypesRelationship[];
}

interface TypeProperties {
    propertyNames: string[];
    objects: Map<string, Map<string, any>>;
}

interface TypesRelationship {
    types: Map<string, string[]>;
    relationships: Map<string, RelationshipValue[]>;
}

interface RelationshipValue {
    parameters: Map<string, string>;
    value?: boolean | number;
}

class ProblemInitRendererDelegate {

    private nodes: Map<string, number> = new Map();
    private relationships: NetworkEdge[] = [];
    private typeProperties: Map<string, TypeProperties> = new Map();
    private typeRelationships = new Array<TypesRelationship>();

    constructor(_context: ExtensionContext, private domain: DomainInfo, private problem: ProblemInfo, options: ProblemInitViewOptions) {
        if (!options.hide2dGraph) {
            this.construct2dGraphData();
        }
        if (!options.hideObjectProperties) {
            this.constructObjectProperties();
        }
        if (!options.hideObjectRelationships) {
            this.constructObjectRelationships();
        }
    }

    private construct2dGraphData(): void {
        let symmetric2dPredicates = this.domain.getPredicates()
            .filter(v => ProblemInitRendererDelegate.is2DSymmetric(v));
        let symmetric2dFunctions = this.domain.getFunctions()
            .filter(v => ProblemInitRendererDelegate.is2DSymmetric(v));
        let symmetric2dVariables = symmetric2dFunctions.concat(symmetric2dPredicates);

        let relatableTypes: string[] = Util.distinct(symmetric2dVariables
            .map(v => v.parameters[0].type));
        let relatableAndInheritedTypes = Util.distinct(Util.flatMap(relatableTypes.map(type => getTypesInheritingFromPlusSelf(type, this.domain.getTypeInheritance()))));
        relatableAndInheritedTypes.forEach(type => this.getObjects(type).forEach(obj => this.addNode(obj)));

        let symmetric2dInits = this.problem.getInits()
            .filter(init => init.isSupported)
            .filter(init => symmetric2dVariables.some(v => v.matchesShortNameCaseInsensitive(init.getLiftedVariableName())));

        symmetric2dInits.forEach(init => this.addRelationship(init));
    }

    private constructObjectProperties(): void {
        this.domain.getTypes().forEach(type => this.constructTypeProperties(type));
    }

    private constructTypeProperties(type: string): void {
        let typeObjects = TypeObjects.concatObjects(this.domain.getConstants(), this.problem.getObjectsPerType()).find(t => t.type === type);
        if (!typeObjects) { return; }
        let objects = typeObjects.getObjects();

        if (objects.length > 0) {
            let typeDetails = this.constructObjectsProperties(type, objects);
            if (typeDetails.propertyNames.length) {
                this.typeProperties.set(type, typeDetails);
            }
        }
    }

    private constructObjectsProperties(type: string, objects: string[]): TypeProperties {
        let liftedVariables = this.domain.getPredicates().concat(this.domain.getFunctions())
            .filter(variable => this.isTypeProperty(type, variable));

        let objectsValues = new Map<string, Map<string, any>>();
        objects.forEach(objectName => {
            let objectValues = new Map<string, any>();
            liftedVariables.forEach(v => {
                let value = this.getInitValue(v.bind([new ObjectInstance(objectName, type)]));
                if (value) {
                    objectValues.set(v.name, value.getValue());
                }
            });
            objectsValues.set(objectName, objectValues);
        });
        return {
            propertyNames: liftedVariables.map(v => v.name),
            objects: objectsValues
        };
    }

    private getInitValue(groundedVariable: Variable): TimedVariableValue  {
        let firstInit = this.problem.getInits()
            .filter(init => init.isSupported)
            .filter(viv => viv.getVariableName().toLowerCase() === groundedVariable.getFullName().toLowerCase())
            .sort(viv => viv.getTime())
            .find(_ => true);

        // todo: do not ignore viv.getTime()
        
        return firstInit;
    }

    private isTypeProperty(type: string, variable: Variable): boolean {
        let applicableTypes = getTypesInheritingFromPlusSelf(type, this.domain.getTypeInheritance());
        return variable.parameters.length === 1
            && applicableTypes.includes(variable.parameters[0].type);
    }

    getTypeProperties(): Map<string, TypeProperties> {
        return this.typeProperties;
    }

    getTypeRelationships(): TypesRelationship[] {
        return this.typeRelationships;
    }

    private constructObjectRelationships(): void {
        let binaryRelationships = this.domain.getPredicates().concat(this.domain.getFunctions())
            .filter(v => v.parameters.length === 2);
        
        let relationshipPerTypes = Util.groupBy(binaryRelationships, r => r.parameters.map(p => p.type).join(','));
        
        relationshipPerTypes
            .forEach((relationships, typeNames) =>
                this.constructTypesRelationships(typeNames.split(','), relationships));
    }

    private constructTypesRelationships(types: string[], relationships: Variable[]): void {
        let typeObjectsMap = new Map<string, string[]>();
        types.forEach(t => typeObjectsMap.set(t, this.getObjects(t)));

        let relationshipsMap = new Map<string, RelationshipValue[]>();
        relationships.forEach(r => relationshipsMap.set(r.name, this.createTypeRelationships(r)));

        this.typeRelationships.push({
            types: typeObjectsMap,
            relationships: relationshipsMap 
        });
    }

    private createTypeRelationships(relationship: Variable): RelationshipValue[] {
        let applicableInits = this.problem.getInits()
            .filter(init => relationship.matchesShortNameCaseInsensitive(init.getLiftedVariableName()));
        
        return applicableInits.map(init => this.createRelationshipValue(init));
    }
    
    private createRelationshipValue(init: TimedVariableValue): RelationshipValue {
        let parameters = new Map<string, string>();
        let liftedVariable = this.domain.getPredicates().concat(this.domain.getFunctions())
            .find(v => v.name.toLowerCase() === init.getLiftedVariableName().toLowerCase());
        
        if (liftedVariable) {
            liftedVariable.parameters
                .forEach((term: Parameter, index) =>
                    parameters.set(term.name, init.getVariableName().split(' ')[index + 1]));
        }
        else {
            init.getVariableName().split(' ').slice(1)
                .forEach((term, index) => parameters.set(index.toString(), term));
        }
        
        return {
            parameters: parameters,
            value: init.getValue()
        };
    }

    private getObjects(type: string): string[] {
        return getObjectsInheritingFrom(
            TypeObjects.concatObjects(this.domain.getConstants(), this.problem.getObjectsPerType()),
            type,
            this.domain.getTypeInheritance());
    }

    private addNode(obj: string): void {
        if (!this.nodes.has(obj)) { this.nodes.set(obj, this.nodes.size + 1); }
    }

    private addRelationship(initialValue: TimedVariableValue): void {
        this.relationships.push(this.toEdge(initialValue));
    }

    getNodes(): NetworkNode[] {
        return [...this.nodes.entries()].map(entry => this.toNode(entry));
    }

    private toNode(entry: [string, number]): NetworkNode {
        let [entryLabel, entryId] = entry;
        return { id: entryId, label: entryLabel };
    }

    private toEdge(initialValue: TimedVariableValue): NetworkEdge {
        let variableNameParts = initialValue.getVariableName().split(' ');
        let fromName = variableNameParts[1];
        let toName = variableNameParts[2];
        let label = variableNameParts[0];

        if (variableNameParts.length > 3) {
            // the variable had more than 2 parameters
            label += ' ' + variableNameParts.slice(3).join(' ');
        }
        if (!(initialValue.getValue() === true)) {
            // this is a fluent! include the value
            label += `=${initialValue.getValue()}`;
        }
        if (initialValue.getTime() > 0) {
            // this is a timed-initial literal/fluent
            label += ' @ ' + initialValue.getTime();
        }
        return { from: this.nodes.get(fromName), to: this.nodes.get(toName), label: label };
    }

    getRelationships(): NetworkEdge[] {
        return this.relationships;
    }

    /**
     * Tests whether the predicate/function has two parameters of the same type.
     * @param variable predicate/function to test
     */
    static is2DSymmetric(variable: Variable): unknown {
        return variable.parameters.length >= 2
            && variable.parameters[0].type === variable.parameters[1].type;
    }
}

interface ProblemInitViewOptions extends ProblemRendererOptions {
    hide2dGraph?: boolean;
    hideObjectProperties?: boolean;
    hideObjectRelationships?: boolean;
}<|MERGE_RESOLUTION|>--- conflicted
+++ resolved
@@ -60,23 +60,16 @@
         if (!problem) { return []; }
 
         let defineNode = problem.syntaxTree.getDefineNodeOrThrow();
-<<<<<<< HEAD
-        let initNode = defineNode.getFirstChildOrThrow(PddlTokenType.OpenBracketOperator, /\s*:init/i);
-        return [
-            new DocumentCodeLens(document, nodeToRange(document, initNode)),
-            new DocumentInsetCodeLens(document, nodeToRange(document, initNode), document.positionAt(initNode.getStart()).line)
-        ];
-=======
         let initNode = defineNode.getFirstChild(PddlTokenType.OpenBracketOperator, /\s*:init/i);
         if (initNode) {
             return [
-                new DocumentCodeLens(document, nodeToRange(document, initNode))
+                new DocumentCodeLens(document, nodeToRange(document, initNode)),
+                new DocumentInsetCodeLens(document, nodeToRange(document, initNode), document.positionAt(initNode.getStart()).line)
             ];
         }
         else {
             return [];
         }
->>>>>>> 84cfab69
     }
 
     async resolveCodeLens(codeLens: CodeLens, token: CancellationToken): Promise<CodeLens> {
