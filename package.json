--- conflicted
+++ resolved
@@ -1042,18 +1042,12 @@
     "minimist": ">=0.2.1",
     "mocha": "^8.2.0",
     "tmp-promise": "^2.0.2",
-<<<<<<< HEAD
     "ts-loader": "^7.0.3",
-    "typescript": "^3.7.3",
-    "vsce": "^1.75.0",
+    "typescript": "^4.1.3",
+    "vsce": "^1.80.0",
+    "vscode-codicons": "0.0.12",
     "vscode-test": "^1.0.0",
     "webpack": "^4.43.0",
     "webpack-cli": "^3.3.11"
-=======
-    "typescript": "^4.1.3",
-    "vsce": "^1.80.0",
-    "vscode-codicons": "0.0.12",
-    "vscode-test": "^1.0.0"
->>>>>>> 962aa000
   }
 }