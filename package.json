--- conflicted
+++ resolved
@@ -7,11 +7,7 @@
   "version": "2.20.3",
   "publisher": "jan-dolejsi",
   "engines": {
-<<<<<<< HEAD
     "vscode": "^1.52.0",
-=======
-    "vscode": "^1.50.0",
->>>>>>> cd42b282
     "node": "^12.14.1"
   },
   "enableProposedApi": true,
@@ -1047,11 +1043,7 @@
     "@types/semver": "^7.1.0",
     "@types/tmp": "^0.1.0",
     "@types/uuid": "^3.4.6",
-<<<<<<< HEAD
     "@types/vscode": "^1.52.0",
-=======
-    "@types/vscode": "^1.50.0",
->>>>>>> cd42b282
     "@typescript-eslint/eslint-plugin": "^2.18.0",
     "@typescript-eslint/parser": "^2.18.0",
     "chai": "^4.2.0",
