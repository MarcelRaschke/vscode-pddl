{
<<<<<<< HEAD
  "name": "pddl-parser",
  "description": "PDDL language server.",
  "version": "0.0.1",
  "author": "Jan Dolejsi",
  "license": "MIT",
  "engines": {
    "node": "*"
  },
  "repository": {
    "type": "git",
    "url": "https://github.com/jan-dolejsi/vscode-pddl"
  },
  "dependencies": {
    "@types/request": "^2.0.5",
    "@types/tmp": "^0.0.33",
    "body-parser": "^1.18.2",
    "express": "^4.16.2",
    "opn": "^5.1.0",
    "request": "^2.83.0",
    "tmp": "^0.0.33",
    "vscode-languageserver": "^3.4.3"
  },
  "scripts": {
    "installServer": "installServerIntoExtension ../client ./package.json ./tsconfig.json",
    "compile": "npm run installServer && tsc -p .",
    "watch": "npm run installServer && tsc -w -p ."
  }
=======
	"name": "pddl-parser",
	"description": "PDDL language server.",
	"version": "0.0.1",
	"author": "Jan Dolejsi",
	"license": "MIT",
	"engines": {
		"vscode": "^1.18.0"
	},
	"repository": {
		"type": "git",
		"url": "https://github.com/jan-dolejsi/vscode-pddl"
	},
	"dependencies": {
		"vscode-languageserver": "^3.5.0",
		"request": "^2.83.0",
		"@types/request": "^2.0.5",
		"tmp": "^0.0.33",
		"@types/tmp": "^0.0.33"
	},
	"devDependencies": {
		"vscode": "^1.1.10"
	},
	"scripts": {
		"installServer": "installServerIntoExtension ../client ./package.json ./tsconfig.json",
		"compile": "npm run installServer && tsc -p .",
		"watch": "npm run installServer && tsc -w -p ."
	}
>>>>>>> e3cb1909
}<|MERGE_RESOLUTION|>--- conflicted
+++ resolved
@@ -1,59 +1,33 @@
 {
-<<<<<<< HEAD
   "name": "pddl-parser",
   "description": "PDDL language server.",
   "version": "0.0.1",
   "author": "Jan Dolejsi",
   "license": "MIT",
   "engines": {
-    "node": "*"
+    "vscode": "^1.18.0"
   },
   "repository": {
     "type": "git",
     "url": "https://github.com/jan-dolejsi/vscode-pddl"
   },
   "dependencies": {
+    "vscode-languageserver": "^3.5.0",
+    "request": "^2.83.0",
     "@types/request": "^2.0.5",
-    "@types/tmp": "^0.0.33",
     "body-parser": "^1.18.2",
     "express": "^4.16.2",
     "opn": "^5.1.0",
-    "request": "^2.83.0",
     "tmp": "^0.0.33",
-    "vscode-languageserver": "^3.4.3"
+    "@types/tmp": "^0.0.33"
+  },
+  "devDependencies": {
+    "typescript": "^2.6.2",
+    "vscode": "^1.1.10"
   },
   "scripts": {
     "installServer": "installServerIntoExtension ../client ./package.json ./tsconfig.json",
     "compile": "npm run installServer && tsc -p .",
     "watch": "npm run installServer && tsc -w -p ."
   }
-=======
-	"name": "pddl-parser",
-	"description": "PDDL language server.",
-	"version": "0.0.1",
-	"author": "Jan Dolejsi",
-	"license": "MIT",
-	"engines": {
-		"vscode": "^1.18.0"
-	},
-	"repository": {
-		"type": "git",
-		"url": "https://github.com/jan-dolejsi/vscode-pddl"
-	},
-	"dependencies": {
-		"vscode-languageserver": "^3.5.0",
-		"request": "^2.83.0",
-		"@types/request": "^2.0.5",
-		"tmp": "^0.0.33",
-		"@types/tmp": "^0.0.33"
-	},
-	"devDependencies": {
-		"vscode": "^1.1.10"
-	},
-	"scripts": {
-		"installServer": "installServerIntoExtension ../client ./package.json ./tsconfig.json",
-		"compile": "npm run installServer && tsc -p .",
-		"watch": "npm run installServer && tsc -w -p ."
-	}
->>>>>>> e3cb1909
 }